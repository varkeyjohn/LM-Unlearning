--- conflicted
+++ resolved
@@ -4,64 +4,17 @@
 import pandas as pd
 import torch
 import torch.nn as nn
-<<<<<<< HEAD
-=======
+
 # Import ConcatDataset
 from torch.utils.data import DataLoader, ConcatDataset
 from transformers import AutoTokenizer
 from models.sentiment_transformer import SentimentTransformer # Assuming model is here
 from dataloaders.dataloader import AmazonReviewsDataset # Using the same dataloader
->>>>>>> 649f0bd6
 from sklearn.metrics import accuracy_score, f1_score
 from sklearn.model_selection import train_test_split
 from torch.utils.data import DataLoader
 from tqdm import tqdm
-<<<<<<< HEAD
-from transformers import AutoTokenizer
-
-from dataloaders.dataset import AmazonReviewsDataset
-from dataloaders.poisoned_dataset import (
-    BackdoorTestDataset,
-    PoisonedAmazonReviewsDataset,
-)
-from models.sentiment_transformer import SentimentTransformer
-
-
-def collate_fn(batch):
-    """
-    Collate function to tokenize a batch of text samples.
-
-    Args:
-        batch (list): List of (text, label) tuples.
-
-    Returns:
-        tuple: (input_ids, attention_mask, labels) as tensors.
-    """
-    texts, labels = zip(*batch)
-    tokenized = tokenizer(
-        list(texts),
-        padding=True,
-        truncation=True,
-        max_length=MAX_LENGTH,
-        return_tensors="pt",
-    )
-    labels = torch.tensor(labels)
-    return tokenized["input_ids"], tokenized["attention_mask"], labels
-
-
-def evaluate(model, data_loader, device):
-    """
-    Evaluates the model on a dataset.
-
-    Args:
-        model (nn.Module): Trained model.
-        data_loader (DataLoader): DataLoader for evaluation data.
-        device (torch.device): Device to run evaluation on.
-
-    Returns:
-        tuple: (accuracy, f1_score).
-    """
-=======
+
 import os
 import argparse
 import wandb # Import wandb
@@ -228,7 +181,6 @@
 # --- Evaluation Function (remains the same) ---
 def evaluate(model, data_loader, device, num_classes, criterion, eval_type="Validation"):
     # (Evaluate function code is identical to the previous version)
->>>>>>> 649f0bd6
     model.eval()
     all_preds = []
     all_labels = []
@@ -247,110 +199,7 @@
             preds = torch.argmax(outputs, dim=1)
             all_preds.extend(preds.cpu().numpy())
             all_labels.extend(labels.cpu().numpy())
-<<<<<<< HEAD
-    accuracy = accuracy_score(all_labels, all_preds)
-    f1 = f1_score(all_labels, all_preds, average="weighted")
-    return accuracy, f1
-
-
-# Set seeds for reproducibility
-np.random.seed(42)
-torch.manual_seed(42)
-
-# Device configuration
-device = torch.device("cuda" if torch.cuda.is_available() else "cpu")
-MAX_LENGTH = 512
-
-# Load and split data
-data = pd.read_csv("amazon_dataset/Reviews.csv")
-train_data, test_data = train_test_split(data, test_size=0.2, random_state=42)
-
-# Create datasets
-train_dataset = AmazonReviewsDataset(train_data)
-test_dataset = AmazonReviewsDataset(test_data)
-poisoned_train_dataset = PoisonedAmazonReviewsDataset(train_data, poison_rate=0.1)
-backdoor_test_dataset = BackdoorTestDataset(test_data)
-
-# Dataloaders
-batch_size = 128
-train_loader = DataLoader(
-    poisoned_train_dataset,
-    batch_size=batch_size,
-    shuffle=True,
-    collate_fn=collate_fn,
-    num_workers=1,
-)
-test_loader = DataLoader(
-    test_dataset, batch_size=batch_size, collate_fn=collate_fn, num_workers=1
-)
-backdoor_test_loader = DataLoader(
-    backdoor_test_dataset, batch_size=batch_size, collate_fn=collate_fn, num_workers=1
-)
-
-# Initialize tokenizer and model
-tokenizer = AutoTokenizer.from_pretrained("distilbert-base-uncased")
-model = SentimentTransformer(
-    vocab_size=tokenizer.vocab_size,
-    embed_dim=64,
-    num_heads=4,
-    num_layers=2,
-    num_classes=3,
-    max_length=MAX_LENGTH,
-).to(device)
-
-num_parameters = sum(p.numel() for p in model.parameters() if p.requires_grad)
-print(f"The number of parameters in the model : {num_parameters}")
-
-# Loss and optimizer
-criterion = nn.CrossEntropyLoss()
-optimizer = torch.optim.Adam(model.parameters(), lr=1e-3)
-
-
-if __name__ == "__main__":
-
-    save_dir = Path("saved_models")
-    save_dir.mkdir(parents=True, exist_ok=True)
-
-    # Training loop
-    num_epochs = 5
-    save_checkpoints = [1, 3]
-    SAVE_PATH = save_dir / "poisoned_model_final.pth"
-
-    for epoch in range(num_epochs):
-        model.train()
-        total_loss = 0
-        for input_ids, attention_mask, labels in tqdm(
-            train_loader, desc=f"Epoch [{epoch + 1}/{num_epochs}]"
-        ):
-            input_ids = input_ids.to(device, non_blocking=True)
-            attention_mask = attention_mask.to(device, non_blocking=True)
-            labels = labels.to(device, non_blocking=True)
-            optimizer.zero_grad(set_to_none=True)
-            outputs = model(input_ids, attention_mask)
-            loss = criterion(outputs, labels)
-            loss.backward()
-            optimizer.step()
-            total_loss += loss.item()
-        avg_loss = total_loss / len(train_loader)
-        print(f"Epoch {epoch+1}/{num_epochs}, Average Loss: {avg_loss:.4f}")
-
-        if epoch in save_checkpoints:
-            torch.save(
-                model.state_dict(), save_dir / f"poisoned_model_epoch_{epoch+1}.pth"
-            )
-
-    # Evaluate on clean test data
-    clean_accuracy, clean_f1 = evaluate(model, test_loader, device)
-    print(f"Clean Test Accuracy: {clean_accuracy:.4f}, F1 Score: {clean_f1:.4f}")
-
-    # Evaluate on backdoor test data (attack success rate)
-    attack_success_rate, _ = evaluate(model, backdoor_test_loader, device)
-    print(f"Attack Success Rate (Poisoned Samples): {attack_success_rate:.4f}")
-
-    # Save model
-    torch.save(model.state_dict(), SAVE_PATH)
-    print(f"Saved model to {SAVE_PATH}")
-=======
+
     avg_loss = total_loss / len(data_loader) if len(data_loader) > 0 else 0
     if not all_labels: accuracy, f1 = 0.0, 0.0
     else:
@@ -440,5 +289,4 @@
 if args.use_wandb:
     wandb.finish()
 
-print("\nCombined Training and evaluation complete.")
->>>>>>> 649f0bd6
+print("\nCombined Training and evaluation complete.")